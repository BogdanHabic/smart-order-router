--- conflicted
+++ resolved
@@ -37,11 +37,8 @@
   [ChainId.MAINNET]:
     'https://api.thegraph.com/subgraphs/name/uniswap/uniswap-v2',
 };
-<<<<<<< HEAD
 
 const threshold = 0.025;
-=======
->>>>>>> 939146e6
 
 const PAGE_SIZE = 1000; // 1k is max possible query size from subgraph.
 export interface IV2SubgraphProvider {
@@ -116,19 +113,10 @@
                   pageSize: PAGE_SIZE,
                 });
 
-<<<<<<< HEAD
-                log.info({ poolsResult: poolsResult.pairs[0]! }, 'result');
-
-=======
->>>>>>> 939146e6
                 pairsPage = poolsResult.pairs;
 
                 pairs = pairs.concat(pairsPage);
                 lastId = pairs[pairs.length - 1]!.id;
-<<<<<<< HEAD
-                log.info({ lastId }, `len: ${pairs.length} last id: ${lastId}`);
-=======
->>>>>>> 939146e6
               },
               {
                 retries: this.retries,
