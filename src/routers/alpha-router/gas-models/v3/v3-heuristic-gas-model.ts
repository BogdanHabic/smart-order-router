--- conflicted
+++ resolved
@@ -18,7 +18,6 @@
   buildSwapMethodParameters,
   buildTrade,
 } from '../../../../util/methodParameters';
-import { getHighestLiquidityV3NativePool, getHighestLiquidityV3USDPool } from '../../../../util/v3PoolHelper'
 import { V3RouteWithValidQuote } from '../../entities/route-with-valid-quote';
 import {
   IGasModel,
@@ -125,10 +124,6 @@
       if (!token.equals(nativeCurrency)) {
         const nativePool: Pool | null =
           await getHighestLiquidityV3NativePool(
-<<<<<<< HEAD
-=======
-            chainId,
->>>>>>> 564193d7
             token,
             poolProvider
           );
@@ -198,10 +193,6 @@
     // If the quote token is not in the native currency, we convert the gas cost to be in terms of the quote token.
     // We do this by getting the highest liquidity <quoteToken>/<nativeCurrency> pool. eg. <quoteToken>/ETH pool.
     const nativePool: Pool | null = await getHighestLiquidityV3NativePool(
-<<<<<<< HEAD
-=======
-      chainId,
->>>>>>> 564193d7
       token,
       poolProvider
     );
