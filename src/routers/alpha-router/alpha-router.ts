--- conflicted
+++ resolved
@@ -595,47 +595,13 @@
       candidatePools: CandidatePoolsBySelectionCriteria;
     }>[] = [];
 
-<<<<<<< HEAD
-    if (!protocols || protocols.length == 0) {
-      log.info(
-        { protocols, swapType: tradeType },
-        'Routing across V3 and V2 protocols'
-      );
-=======
     const protocolsSet = new Set(protocols ?? []);
 
     if (
       protocolsSet.size == 0 ||
       (protocolsSet.has(Protocol.V2) && protocolsSet.has(Protocol.V3))
     ) {
-      log.info({ protocols, swapType }, 'Routing across all protocols');
-      quotePromises.push(
-        this.getV3Quotes(
-          tokenIn,
-          tokenOut,
-          amounts,
-          percents,
-          quoteToken,
-          gasPriceWei,
-          swapType,
-          routingConfig
-        )
-      );
-      quotePromises.push(
-        this.getV2Quotes(
-          tokenIn,
-          tokenOut,
-          amounts,
-          percents,
-          quoteToken,
-          gasPriceWei,
-          swapType,
-          routingConfig
-        )
-      );
-    } else if (protocolsSet.has(Protocol.V3)) {
-      log.info({ protocols, swapType }, 'Routing across V3');
->>>>>>> f648158d
+      log.info({ protocols, tradeType }, 'Routing across all protocols');
       quotePromises.push(
         this.getV3Quotes(
           tokenIn,
@@ -648,11 +614,6 @@
           routingConfig
         )
       );
-<<<<<<< HEAD
-=======
-    } else if (protocolsSet.has(Protocol.V2)) {
-      log.info({ protocols, swapType }, 'Routing across V2');
->>>>>>> f648158d
       quotePromises.push(
         this.getV2Quotes(
           tokenIn,
@@ -666,7 +627,7 @@
         )
       );
     } else {
-      if (protocols.includes(Protocol.V3)) {
+      if (protocolsSet.has(Protocol.V3)) {
         log.info({ protocols, swapType: tradeType }, 'Routing across V3');
         quotePromises.push(
           this.getV3Quotes(
@@ -681,7 +642,7 @@
           )
         );
       }
-      if (protocols.includes(Protocol.V2)) {
+      if (protocolsSet.has(Protocol.V2)) {
         log.info({ protocols, swapType: tradeType }, 'Routing across V2');
         quotePromises.push(
           this.getV2Quotes(
@@ -698,9 +659,7 @@
       }
     }
 
-    log.info('Waiting for quotes');
     const routesWithValidQuotesByProtocol = await Promise.all(quotePromises);
-    log.info('Waiting for quotes promise resolved');
 
     let allRoutesWithValidQuotes: RouteWithValidQuote[] = [];
     let allCandidatePools: CandidatePoolsBySelectionCriteria[] = [];
