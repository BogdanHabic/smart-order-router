import { BigNumber } from '@ethersproject/bignumber';
import { BaseProvider, JsonRpcProvider } from '@ethersproject/providers';
import DEFAULT_TOKEN_LIST from '@uniswap/default-token-list';
import { Protocol, SwapRouter, Trade } from '@uniswap/router-sdk';
import { Currency, Fraction, Token, TradeType } from '@uniswap/sdk-core';
import { TokenList } from '@uniswap/token-lists';
import { Pair } from '@uniswap/v2-sdk';
import {
  MethodParameters,
  Pool,
  Position,
  SqrtPriceMath,
  TickMath,
} from '@uniswap/v3-sdk';
import retry from 'async-retry';
import JSBI from 'jsbi';
import _ from 'lodash';
import NodeCache from 'node-cache';

import {
  CachingGasStationProvider,
  CachingTokenProviderWithFallback,
  CachingV2SubgraphProvider,
  CachingV3PoolProvider,
  CachingV3SubgraphProvider,
  EIP1559GasPriceProvider,
  ETHGasStationInfoProvider,
  IOnChainQuoteProvider,
  ISwapRouterProvider,
  IV2QuoteProvider,
  IV2SubgraphProvider,
  LegacyGasPriceProvider,
  NodeJSCache,
  OnChainGasPriceProvider,
  OnChainQuoteProvider,
  StaticV2SubgraphProvider,
  StaticV3SubgraphProvider,
  SwapRouterProvider,
  UniswapMulticallProvider,
  URISubgraphProvider,
  V2QuoteProvider,
  V2SubgraphProviderWithFallBacks,
  V3SubgraphProviderWithFallBacks,
} from '../../providers';
import {
  CachingTokenListProvider,
  ITokenListProvider,
} from '../../providers/caching-token-list-provider';
import {
  GasPrice,
  IGasPriceProvider,
} from '../../providers/gas-price-provider';
import { ITokenProvider, TokenProvider } from '../../providers/token-provider';
import {
  ITokenValidatorProvider,
  TokenValidationResult,
  TokenValidatorProvider,
} from '../../providers/token-validator-provider';
import {
  IV2PoolProvider,
  V2PoolProvider,
} from '../../providers/v2/pool-provider';
import {
  ArbitrumGasData,
  ArbitrumGasDataProvider,
  IL2GasDataProvider,
  OptimismGasData,
  OptimismGasDataProvider,
} from '../../providers/v3/gas-data-provider';
import {
  IV3PoolProvider,
  V3PoolProvider,
} from '../../providers/v3/pool-provider';
import { IV3SubgraphProvider } from '../../providers/v3/subgraph-provider';
import { CurrencyAmount } from '../../util/amounts';
import {
  ChainId,
  ID_TO_CHAIN_ID,
  ID_TO_NETWORK_NAME,
  V2_SUPPORTED,
} from '../../util/chains';
import { log } from '../../util/log';
import {
  buildSwapMethodParameters,
  buildTrade,
} from '../../util/methodParameters';
import { metric, MetricLoggerUnit } from '../../util/metric';
import { poolToString, routeToString } from '../../util/routes';
import { UNSUPPORTED_TOKENS } from '../../util/unsupported-tokens';
import {
  IRouter,
  ISwapToRatio,
  SwapAndAddConfig,
  SwapAndAddOptions,
  SwapAndAddParameters,
  SwapOptions,
  SwapRoute,
  SwapToRatioResponse,
  SwapToRatioStatus,
} from '../router';

import {
  DEFAULT_ROUTING_CONFIG_BY_CHAIN,
  ETH_GAS_STATION_API_URL,
} from './config';
import {
  MixedRouteWithValidQuote,
  RouteWithValidQuote,
  V2RouteWithValidQuote,
  V3RouteWithValidQuote,
} from './entities/route-with-valid-quote';
import { getBestSwapRoute } from './functions/best-swap-route';
import { calculateRatioAmountIn } from './functions/calculate-ratio-amount-in';
import {
  computeAllMixedRoutes,
  computeAllV2Routes,
  computeAllV3Routes,
} from './functions/compute-all-routes';
import {
  CandidatePoolsBySelectionCriteria,
  getMixedRouteCandidatePools,
  getV2CandidatePools,
  getV3CandidatePools,
  PoolId,
} from './functions/get-candidate-pools';
import {
  IGasModel,
  IOnChainGasModelFactory,
  IV2GasModelFactory,
} from './gas-models/gas-model';
import { MixedRouteHeuristicGasModelFactory } from './gas-models/mixedRoute/mixed-route-heuristic-gas-model';
import { V2HeuristicGasModelFactory } from './gas-models/v2/v2-heuristic-gas-model';

import { V3HeuristicGasModelFactory } from '.';

export type AlphaRouterParams = {
  /**
   * The chain id for this instance of the Alpha Router.
   */
  chainId: ChainId;
  /**
   * The Web3 provider for getting on-chain data.
   */
  provider: BaseProvider;
  /**
   * The provider to use for making multicalls. Used for getting on-chain data
   * like pools, tokens, quotes in batch.
   */
  multicall2Provider?: UniswapMulticallProvider;
  /**
   * The provider for getting all pools that exist on V3 from the Subgraph. The pools
   * from this provider are filtered during the algorithm to a set of candidate pools.
   */
  v3SubgraphProvider?: IV3SubgraphProvider;
  /**
   * The provider for getting data about V3 pools.
   */
  v3PoolProvider?: IV3PoolProvider;
  /**
   * The provider for getting V3 quotes.
   */
<<<<<<< HEAD
  v3QuoteProvider?: IOnChainQuoteProvider;
=======
  onChainQuoteProvider?: IOnChainQuoteProvider;
>>>>>>> 7b0d6429
  /**
   * The provider for getting all pools that exist on V2 from the Subgraph. The pools
   * from this provider are filtered during the algorithm to a set of candidate pools.
   */
  v2SubgraphProvider?: IV2SubgraphProvider;
  /**
   * The provider for getting data about V2 pools.
   */
  v2PoolProvider?: IV2PoolProvider;
  /**
   * The provider for getting V3 quotes.
   */
  v2QuoteProvider?: IV2QuoteProvider;
  /**
<<<<<<< HEAD
   * The provider for getting on chain quotes (V3 or MixedRoute)
   */
  mixedRouteQuoteProvider?: IOnChainQuoteProvider;
  /**
=======
>>>>>>> 7b0d6429
   * The provider for getting data about Tokens.
   */
  tokenProvider?: ITokenProvider;
  /**
   * The provider for getting the current gas price to use when account for gas in the
   * algorithm.
   */
  gasPriceProvider?: IGasPriceProvider;
  /**
   * A factory for generating a gas model that is used when estimating the gas used by
   * V3 routes.
   */
  v3GasModelFactory?: IOnChainGasModelFactory;
  /**
   * A factory for generating a gas model that is used when estimating the gas used by
   * V2 routes.
   */
  v2GasModelFactory?: IV2GasModelFactory;
  /**
   * A factory for generating a gas model that is used when estimating the gas used by
   * V3 routes.
   */
  mixedRouteGasModelFactory?: IOnChainGasModelFactory;
  /**
   * A token list that specifies Token that should be blocked from routing through.
   * Defaults to Uniswap's unsupported token list.
   */
  blockedTokenListProvider?: ITokenListProvider;

  /**
   * Calls lens function on SwapRouter02 to determine ERC20 approval types for
   * LP position tokens.
   */
  swapRouterProvider?: ISwapRouterProvider;

  /**
   * Calls the optimism gas oracle contract to fetch constants for calculating the l1 security fee.
   */
  optimismGasDataProvider?: IL2GasDataProvider<OptimismGasData>;

  /**
   * A token validator for detecting fee-on-transfer tokens or tokens that can't be transferred.
   */
  tokenValidatorProvider?: ITokenValidatorProvider;

  /**
   * Calls the arbitrum gas data contract to fetch constants for calculating the l1 fee.
   */
  arbitrumGasDataProvider?: IL2GasDataProvider<ArbitrumGasData>;
};

/**
 * Determines the pools that the algorithm will consider when finding the optimal swap.
 *
 * All pools on each protocol are filtered based on the heuristics specified here to generate
 * the set of candidate pools. The Top N pools are taken by Total Value Locked (TVL).
 *
 * Higher values here result in more pools to explore which results in higher latency.
 */
export type ProtocolPoolSelection = {
  /**
   * The top N pools by TVL out of all pools on the protocol.
   */
  topN: number;
  /**
   * The top N pools by TVL of pools that consist of tokenIn and tokenOut.
   */
  topNDirectSwaps: number;
  /**
   * The top N pools by TVL of pools where one token is tokenIn and the
   * top N pools by TVL of pools where one token is tokenOut tokenOut.
   */
  topNTokenInOut: number;
  /**
   * Given the topNTokenInOut pools, gets the top N pools that involve the other token.
   * E.g. for a WETH -> USDC swap, if topNTokenInOut found WETH -> DAI and WETH -> USDT,
   * a value of 2 would find the top 2 pools that involve DAI or USDT.
   */
  topNSecondHop: number;
  /**
   * The top N pools for token in and token out that involve a token from a list of
   * hardcoded 'base tokens'. These are standard tokens such as WETH, USDC, DAI, etc.
   * This is similar to how the legacy routing algorithm used by Uniswap would select
   * pools and is intended to make the new pool selection algorithm close to a superset
   * of the old algorithm.
   */
  topNWithEachBaseToken: number;
  /**
   * Given the topNWithEachBaseToken pools, takes the top N pools from the full list.
   * E.g. for a WETH -> USDC swap, if topNWithEachBaseToken found WETH -0.05-> DAI,
   * WETH -0.01-> DAI, WETH -0.05-> USDC, WETH -0.3-> USDC, a value of 2 would reduce
   * this set to the top 2 pools from that full list.
   */
  topNWithBaseToken: number;
};

export type AlphaRouterConfig = {
  /**
   * The block number to use for all on-chain data. If not provided, the router will
   * use the latest block returned by the provider.
   */
  blockNumber?: number | Promise<number>;
  /**
   * The protocols to consider when finding the optimal swap. If not provided all protocols
   * will be used.
   */
  protocols?: Protocol[];
  /**
   * Config for selecting which pools to consider routing via on V2.
   */
  v2PoolSelection: ProtocolPoolSelection;
  /**
   * Config for selecting which pools to consider routing via on V3.
   */
  v3PoolSelection: ProtocolPoolSelection;
  /**
   * For each route, the maximum number of hops to consider. More hops will increase latency of the algorithm.
   */
  maxSwapsPerPath: number;
  /**
   * The maximum number of splits in the returned route. A higher maximum will increase latency of the algorithm.
   */
  maxSplits: number;
  /**
   * The minimum number of splits in the returned route.
   * This parameters should always be set to 1. It is only included for testing purposes.
   */
  minSplits: number;
  /**
   * Forces the returned swap to route across all protocols.
   * This parameter should always be false. It is only included for testing purposes.
   */
  forceCrossProtocol: boolean;
  /**
   * Prevent the alpha router from considering mixedRoutes as a valid swap.
   * Default will be falsy.
   */
  forceMixedRoutes?: boolean;
  /**
   * The minimum percentage of the input token to use for each route in a split route.
   * All routes will have a multiple of this value. For example is distribution percentage is 5,
   * a potential return swap would be:
   *
   * 5% of input => Route 1
   * 55% of input => Route 2
   * 40% of input => Route 3
   */
  distributionPercent: number;
};

export class AlphaRouter
  implements
    IRouter<AlphaRouterConfig>,
    ISwapToRatio<AlphaRouterConfig, SwapAndAddConfig>
{
  protected chainId: ChainId;
  protected provider: BaseProvider;
  protected multicall2Provider: UniswapMulticallProvider;
  protected v3SubgraphProvider: IV3SubgraphProvider;
  protected v3PoolProvider: IV3PoolProvider;
<<<<<<< HEAD
  protected v3QuoteProvider: IOnChainQuoteProvider;
=======
  protected onChainQuoteProvider: IOnChainQuoteProvider;
>>>>>>> 7b0d6429
  protected v2SubgraphProvider: IV2SubgraphProvider;
  protected v2PoolProvider: IV2PoolProvider;
  protected v2QuoteProvider: IV2QuoteProvider;
  protected tokenProvider: ITokenProvider;
  protected gasPriceProvider: IGasPriceProvider;
  protected swapRouterProvider: ISwapRouterProvider;
  protected v3GasModelFactory: IOnChainGasModelFactory;
  protected v2GasModelFactory: IV2GasModelFactory;
  protected mixedRouteGasModelFactory: IOnChainGasModelFactory;
<<<<<<< HEAD
  protected mixedRouteQuoteProvider?: IOnChainQuoteProvider;
=======
>>>>>>> 7b0d6429
  protected tokenValidatorProvider?: ITokenValidatorProvider;
  protected blockedTokenListProvider?: ITokenListProvider;
  protected l2GasDataProvider?:
    | IL2GasDataProvider<OptimismGasData>
    | IL2GasDataProvider<ArbitrumGasData>;

  constructor({
    chainId,
    provider,
    multicall2Provider,
    v3PoolProvider,
    onChainQuoteProvider,
    v2PoolProvider,
    v2QuoteProvider,
    v2SubgraphProvider,
    tokenProvider,
    blockedTokenListProvider,
    v3SubgraphProvider,
    gasPriceProvider,
    v3GasModelFactory,
    v2GasModelFactory,
    mixedRouteGasModelFactory,
    swapRouterProvider,
    optimismGasDataProvider,
    tokenValidatorProvider,
    arbitrumGasDataProvider,
  }: AlphaRouterParams) {
    this.chainId = chainId;
    this.provider = provider;
    this.multicall2Provider =
      multicall2Provider ??
      new UniswapMulticallProvider(chainId, provider, 375_000);
    this.v3PoolProvider =
      v3PoolProvider ??
      new CachingV3PoolProvider(
        this.chainId,
        new V3PoolProvider(ID_TO_CHAIN_ID(chainId), this.multicall2Provider),
        new NodeJSCache(new NodeCache({ stdTTL: 360, useClones: false }))
      );

    if (onChainQuoteProvider) {
      this.onChainQuoteProvider = onChainQuoteProvider;
    } else {
      switch (chainId) {
        case ChainId.OPTIMISM:
        case ChainId.OPTIMISTIC_KOVAN:
<<<<<<< HEAD
          this.v3QuoteProvider = new OnChainQuoteProvider(
=======
          this.onChainQuoteProvider = new OnChainQuoteProvider(
>>>>>>> 7b0d6429
            chainId,
            provider,
            this.multicall2Provider,
            {
              retries: 2,
              minTimeout: 100,
              maxTimeout: 1000,
            },
            {
              multicallChunk: 110,
              gasLimitPerCall: 1_200_000,
              quoteMinSuccessRate: 0.1,
            },
            {
              gasLimitOverride: 3_000_000,
              multicallChunk: 45,
            },
            {
              gasLimitOverride: 3_000_000,
              multicallChunk: 45,
            },
            {
              baseBlockOffset: -10,
              rollback: {
                enabled: true,
                attemptsBeforeRollback: 1,
                rollbackBlockOffset: -10,
              },
            }
          );
          break;
        case ChainId.ARBITRUM_ONE:
        case ChainId.ARBITRUM_RINKEBY:
<<<<<<< HEAD
          this.v3QuoteProvider = new OnChainQuoteProvider(
=======
          this.onChainQuoteProvider = new OnChainQuoteProvider(
>>>>>>> 7b0d6429
            chainId,
            provider,
            this.multicall2Provider,
            {
              retries: 2,
              minTimeout: 100,
              maxTimeout: 1000,
            },
            {
              multicallChunk: 10,
              gasLimitPerCall: 12_000_000,
              quoteMinSuccessRate: 0.1,
            },
            {
              gasLimitOverride: 30_000_000,
              multicallChunk: 6,
            },
            {
              gasLimitOverride: 30_000_000,
              multicallChunk: 6,
            }
          );
          break;
        case ChainId.CELO:
        case ChainId.CELO_ALFAJORES:
<<<<<<< HEAD
          this.v3QuoteProvider = new OnChainQuoteProvider(
=======
          this.onChainQuoteProvider = new OnChainQuoteProvider(
>>>>>>> 7b0d6429
            chainId,
            provider,
            this.multicall2Provider,
            {
              retries: 2,
              minTimeout: 100,
              maxTimeout: 1000,
            },
            {
              multicallChunk: 10,
              gasLimitPerCall: 5_000_000,
              quoteMinSuccessRate: 0.1,
            },
            {
              gasLimitOverride: 5_000_000,
              multicallChunk: 5,
            },
            {
              gasLimitOverride: 6_250_000,
              multicallChunk: 4,
            }
          );
          break;
        default:
<<<<<<< HEAD
          this.v3QuoteProvider = new OnChainQuoteProvider(
=======
          this.onChainQuoteProvider = new OnChainQuoteProvider(
>>>>>>> 7b0d6429
            chainId,
            provider,
            this.multicall2Provider,
            {
              retries: 2,
              minTimeout: 100,
              maxTimeout: 1000,
            },
            {
              multicallChunk: 210,
              gasLimitPerCall: 705_000,
              quoteMinSuccessRate: 0.15,
            },
            {
              gasLimitOverride: 2_000_000,
              multicallChunk: 70,
            }
          );
          break;
      }
    }

    this.v2PoolProvider =
      v2PoolProvider ?? new V2PoolProvider(chainId, this.multicall2Provider);
    this.v2QuoteProvider = v2QuoteProvider ?? new V2QuoteProvider();

<<<<<<< HEAD
    if (mixedRouteQuoteProvider) {
      this.mixedRouteQuoteProvider = mixedRouteQuoteProvider;
    } else {
      switch (chainId) {
        /// @dev We only explicitly support chains with V2 liquidity for mixedRoutes.
        ///      so by default, mixedRouteQuoteProvider is undefined
        case ChainId.RINKEBY:
        case ChainId.ROPSTEN:
        case ChainId.KOVAN:
        case ChainId.GÖRLI:
        case ChainId.MAINNET:
          this.mixedRouteQuoteProvider = new OnChainQuoteProvider(
            chainId,
            provider,
            this.multicall2Provider,
            {
              retries: 2,
              minTimeout: 100,
              maxTimeout: 1000,
            },
            {
              multicallChunk: 210,
              gasLimitPerCall: 705_000,
              quoteMinSuccessRate: 0.15,
            },
            {
              gasLimitOverride: 2_000_000,
              multicallChunk: 25,
            },
            undefined,
            undefined,
            true
          );
          break;
      }
    }

=======
>>>>>>> 7b0d6429
    this.blockedTokenListProvider =
      blockedTokenListProvider ??
      new CachingTokenListProvider(
        chainId,
        UNSUPPORTED_TOKENS as TokenList,
        new NodeJSCache(new NodeCache({ stdTTL: 3600, useClones: false }))
      );
    this.tokenProvider =
      tokenProvider ??
      new CachingTokenProviderWithFallback(
        chainId,
        new NodeJSCache(new NodeCache({ stdTTL: 3600, useClones: false })),
        new CachingTokenListProvider(
          chainId,
          DEFAULT_TOKEN_LIST,
          new NodeJSCache(new NodeCache({ stdTTL: 3600, useClones: false }))
        ),
        new TokenProvider(chainId, this.multicall2Provider)
      );

    const chainName = ID_TO_NETWORK_NAME(chainId);

    // ipfs urls in the following format: `https://cloudflare-ipfs.com/ipns/api.uniswap.org/v1/pools/${protocol}/${chainName}.json`;
    if (v2SubgraphProvider) {
      this.v2SubgraphProvider = v2SubgraphProvider;
    } else {
      this.v2SubgraphProvider = new V2SubgraphProviderWithFallBacks([
        new CachingV2SubgraphProvider(
          chainId,
          new URISubgraphProvider(
            chainId,
            `https://cloudflare-ipfs.com/ipns/api.uniswap.org/v1/pools/v2/${chainName}.json`,
            undefined,
            0
          ),
          new NodeJSCache(new NodeCache({ stdTTL: 300, useClones: false }))
        ),
        new StaticV2SubgraphProvider(chainId),
      ]);
    }

    if (v3SubgraphProvider) {
      this.v3SubgraphProvider = v3SubgraphProvider;
    } else {
      this.v3SubgraphProvider = new V3SubgraphProviderWithFallBacks([
        new CachingV3SubgraphProvider(
          chainId,
          new URISubgraphProvider(
            chainId,
            `https://cloudflare-ipfs.com/ipns/api.uniswap.org/v1/pools/v3/${chainName}.json`,
            undefined,
            0
          ),
          new NodeJSCache(new NodeCache({ stdTTL: 300, useClones: false }))
        ),
        new StaticV3SubgraphProvider(chainId, this.v3PoolProvider),
      ]);
    }

    this.gasPriceProvider =
      gasPriceProvider ??
      new CachingGasStationProvider(
        chainId,
        this.provider instanceof JsonRpcProvider
          ? new OnChainGasPriceProvider(
              chainId,
              new EIP1559GasPriceProvider(this.provider),
              new LegacyGasPriceProvider(this.provider)
            )
          : new ETHGasStationInfoProvider(ETH_GAS_STATION_API_URL),
        new NodeJSCache<GasPrice>(
          new NodeCache({ stdTTL: 15, useClones: false })
        )
      );
    this.v3GasModelFactory =
      v3GasModelFactory ?? new V3HeuristicGasModelFactory();
    this.v2GasModelFactory =
      v2GasModelFactory ?? new V2HeuristicGasModelFactory();
    this.mixedRouteGasModelFactory =
      mixedRouteGasModelFactory ?? new MixedRouteHeuristicGasModelFactory();

    this.swapRouterProvider =
      swapRouterProvider ?? new SwapRouterProvider(this.multicall2Provider);

    if (chainId == ChainId.OPTIMISM || chainId == ChainId.OPTIMISTIC_KOVAN) {
      this.l2GasDataProvider =
        optimismGasDataProvider ??
        new OptimismGasDataProvider(chainId, this.multicall2Provider);
    }
    if (
      chainId == ChainId.ARBITRUM_ONE ||
      chainId == ChainId.ARBITRUM_RINKEBY
    ) {
      this.l2GasDataProvider =
        arbitrumGasDataProvider ??
        new ArbitrumGasDataProvider(chainId, this.provider);
    }
    if (tokenValidatorProvider) {
      this.tokenValidatorProvider = tokenValidatorProvider;
    } else if (this.chainId == ChainId.MAINNET) {
      this.tokenValidatorProvider = new TokenValidatorProvider(
        this.chainId,
        this.multicall2Provider,
        new NodeJSCache(new NodeCache({ stdTTL: 30000, useClones: false }))
      );
    }
  }

  public async routeToRatio(
    token0Balance: CurrencyAmount,
    token1Balance: CurrencyAmount,
    position: Position,
    swapAndAddConfig: SwapAndAddConfig,
    swapAndAddOptions?: SwapAndAddOptions,
    routingConfig: Partial<AlphaRouterConfig> = DEFAULT_ROUTING_CONFIG_BY_CHAIN(
      this.chainId
    )
  ): Promise<SwapToRatioResponse> {
    if (
      token1Balance.currency.wrapped.sortsBefore(token0Balance.currency.wrapped)
    ) {
      [token0Balance, token1Balance] = [token1Balance, token0Balance];
    }

    let preSwapOptimalRatio = this.calculateOptimalRatio(
      position,
      position.pool.sqrtRatioX96,
      true
    );
    // set up parameters according to which token will be swapped
    let zeroForOne: boolean;
    if (position.pool.tickCurrent > position.tickUpper) {
      zeroForOne = true;
    } else if (position.pool.tickCurrent < position.tickLower) {
      zeroForOne = false;
    } else {
      zeroForOne = new Fraction(
        token0Balance.quotient,
        token1Balance.quotient
      ).greaterThan(preSwapOptimalRatio);
      if (!zeroForOne) preSwapOptimalRatio = preSwapOptimalRatio.invert();
    }

    const [inputBalance, outputBalance] = zeroForOne
      ? [token0Balance, token1Balance]
      : [token1Balance, token0Balance];

    let optimalRatio = preSwapOptimalRatio;
    let postSwapTargetPool = position.pool;
    let exchangeRate: Fraction = zeroForOne
      ? position.pool.token0Price
      : position.pool.token1Price;
    let swap: SwapRoute | null = null;
    let ratioAchieved = false;
    let n = 0;
    // iterate until we find a swap with a sufficient ratio or return null
    while (!ratioAchieved) {
      n++;
      if (n > swapAndAddConfig.maxIterations) {
        log.info('max iterations exceeded');
        return {
          status: SwapToRatioStatus.NO_ROUTE_FOUND,
          error: 'max iterations exceeded',
        };
      }

      const amountToSwap = calculateRatioAmountIn(
        optimalRatio,
        exchangeRate,
        inputBalance,
        outputBalance
      );
      if (amountToSwap.equalTo(0)) {
        log.info(`no swap needed: amountToSwap = 0`);
        return {
          status: SwapToRatioStatus.NO_SWAP_NEEDED,
        };
      }
      swap = await this.route(
        amountToSwap,
        outputBalance.currency,
        TradeType.EXACT_INPUT,
        undefined,
        {
          ...DEFAULT_ROUTING_CONFIG_BY_CHAIN(this.chainId),
          ...routingConfig,
          protocols: [Protocol.V3, Protocol.V2],
        }
      );
      if (!swap) {
        log.info('no route found from this.route()');
        return {
          status: SwapToRatioStatus.NO_ROUTE_FOUND,
          error: 'no route found',
        };
      }

      const inputBalanceUpdated = inputBalance.subtract(
        swap.trade!.inputAmount
      );
      const outputBalanceUpdated = outputBalance.add(swap.trade!.outputAmount);
      const newRatio = inputBalanceUpdated.divide(outputBalanceUpdated);

      let targetPoolPriceUpdate;
      swap.route.forEach((route) => {
        if (route.protocol == Protocol.V3) {
          const v3Route = route as V3RouteWithValidQuote;
          v3Route.route.pools.forEach((pool, i) => {
            if (
              pool.token0.equals(position.pool.token0) &&
              pool.token1.equals(position.pool.token1) &&
              pool.fee == position.pool.fee
            ) {
              targetPoolPriceUpdate = JSBI.BigInt(
                v3Route.sqrtPriceX96AfterList[i]!.toString()
              );
              optimalRatio = this.calculateOptimalRatio(
                position,
                JSBI.BigInt(targetPoolPriceUpdate!.toString()),
                zeroForOne
              );
            }
          });
        }
      });
      if (!targetPoolPriceUpdate) {
        optimalRatio = preSwapOptimalRatio;
      }
      ratioAchieved =
        newRatio.equalTo(optimalRatio) ||
        this.absoluteValue(
          newRatio.asFraction.divide(optimalRatio).subtract(1)
        ).lessThan(swapAndAddConfig.ratioErrorTolerance);

      if (ratioAchieved && targetPoolPriceUpdate) {
        postSwapTargetPool = new Pool(
          position.pool.token0,
          position.pool.token1,
          position.pool.fee,
          targetPoolPriceUpdate,
          position.pool.liquidity,
          TickMath.getTickAtSqrtRatio(targetPoolPriceUpdate),
          position.pool.tickDataProvider
        );
      }
      exchangeRate = swap.trade!.outputAmount.divide(swap.trade!.inputAmount);

      log.info(
        {
          exchangeRate: exchangeRate.asFraction.toFixed(18),
          optimalRatio: optimalRatio.asFraction.toFixed(18),
          newRatio: newRatio.asFraction.toFixed(18),
          inputBalanceUpdated: inputBalanceUpdated.asFraction.toFixed(18),
          outputBalanceUpdated: outputBalanceUpdated.asFraction.toFixed(18),
          ratioErrorTolerance: swapAndAddConfig.ratioErrorTolerance.toFixed(18),
          iterationN: n.toString(),
        },
        'QuoteToRatio Iteration Parameters'
      );

      if (exchangeRate.equalTo(0)) {
        log.info('exchangeRate to 0');
        return {
          status: SwapToRatioStatus.NO_ROUTE_FOUND,
          error: 'insufficient liquidity to swap to optimal ratio',
        };
      }
    }

    if (!swap) {
      return {
        status: SwapToRatioStatus.NO_ROUTE_FOUND,
        error: 'no route found',
      };
    }
    let methodParameters: MethodParameters | undefined;
    if (swapAndAddOptions) {
      methodParameters = await this.buildSwapAndAddMethodParameters(
        swap.trade,
        swapAndAddOptions,
        {
          initialBalanceTokenIn: inputBalance,
          initialBalanceTokenOut: outputBalance,
          preLiquidityPosition: position,
        }
      );
    }

    return {
      status: SwapToRatioStatus.SUCCESS,
      result: { ...swap, methodParameters, optimalRatio, postSwapTargetPool },
    };
  }

  /**
   * @inheritdoc IRouter
   */
  public async route(
    amount: CurrencyAmount,
    quoteCurrency: Currency,
    tradeType: TradeType,
    swapConfig?: SwapOptions,
    partialRoutingConfig: Partial<AlphaRouterConfig> = {}
  ): Promise<SwapRoute | null> {
    metric.putMetric(
      `QuoteRequestedForChain${this.chainId}`,
      1,
      MetricLoggerUnit.Count
    );

    // Get a block number to specify in all our calls. Ensures data we fetch from chain is
    // from the same block.
    const blockNumber =
      partialRoutingConfig.blockNumber ?? this.getBlockNumberPromise();

    const routingConfig: AlphaRouterConfig = _.merge(
      {},
      DEFAULT_ROUTING_CONFIG_BY_CHAIN(this.chainId),
      partialRoutingConfig,
      { blockNumber }
    );

    const { protocols } = routingConfig;

    const currencyIn =
      tradeType == TradeType.EXACT_INPUT ? amount.currency : quoteCurrency;
    const currencyOut =
      tradeType == TradeType.EXACT_INPUT ? quoteCurrency : amount.currency;
    const tokenIn = currencyIn.wrapped;
    const tokenOut = currencyOut.wrapped;

    // Generate our distribution of amounts, i.e. fractions of the input amount.
    // We will get quotes for fractions of the input amount for different routes, then
    // combine to generate split routes.
    const [percents, amounts] = this.getAmountDistribution(
      amount,
      routingConfig
    );

    // Get an estimate of the gas price to use when estimating gas cost of different routes.
    const beforeGas = Date.now();
    const { gasPriceWei } = await this.gasPriceProvider.getGasPrice();

    metric.putMetric(
      'GasPriceLoad',
      Date.now() - beforeGas,
      MetricLoggerUnit.Milliseconds
    );

    const quoteToken = quoteCurrency.wrapped;

    const quotePromises: Promise<{
      routesWithValidQuotes: RouteWithValidQuote[];
      candidatePools: CandidatePoolsBySelectionCriteria;
    }>[] = [];

    const protocolsSet = new Set(protocols ?? []);

    const v3gasModel = await this.v3GasModelFactory.buildGasModel({
      chainId: this.chainId,
      gasPriceWei,
      v3poolProvider: this.v3PoolProvider,
      token: quoteToken,
      v2poolProvider: this.v2PoolProvider,
      l2GasDataProvider: this.l2GasDataProvider,
    });

    const mixedRouteGasModel =
      await this.mixedRouteGasModelFactory.buildGasModel({
        chainId: this.chainId,
        gasPriceWei,
        v3poolProvider: this.v3PoolProvider,
        token: quoteToken,
        v2poolProvider: this.v2PoolProvider,
      });

    if (
      (protocolsSet.size == 0 ||
        (protocolsSet.has(Protocol.V2) && protocolsSet.has(Protocol.V3))) &&
      V2_SUPPORTED.includes(this.chainId)
    ) {
      log.info({ protocols, tradeType }, 'Routing across all protocols');
      quotePromises.push(
        this.getV3Quotes(
          tokenIn,
          tokenOut,
          amounts,
          percents,
          quoteToken,
          v3gasModel,
          tradeType,
          routingConfig
        )
      );
      quotePromises.push(
        this.getV2Quotes(
          tokenIn,
          tokenOut,
          amounts,
          percents,
          quoteToken,
          gasPriceWei,
          tradeType,
          routingConfig
        )
      );
      /// @dev only add mixedRoutes in the case where no protocols were specified, and if TradeType is correct
      if (
        tradeType == TradeType.EXACT_INPUT &&
        /// The cases where protocols = [] and protocols = [V2, V3, MIXED]
        (protocolsSet.size == 0 || protocolsSet.has(Protocol.MIXED))
      ) {
        log.info(
          { protocols, swapType: tradeType },
          'Routing across MixedRoutes'
        );
        quotePromises.push(
          this.getMixedRouteQuotes(
            tokenIn,
            tokenOut,
            amounts,
            percents,
            quoteToken,
            mixedRouteGasModel,
            tradeType,
            routingConfig
          )
        );
      }
    } else {
      if (
        protocolsSet.has(Protocol.V3) ||
        (protocolsSet.size == 0 && !V2_SUPPORTED.includes(this.chainId))
      ) {
        log.info({ protocols, swapType: tradeType }, 'Routing across V3');
        quotePromises.push(
          this.getV3Quotes(
            tokenIn,
            tokenOut,
            amounts,
            percents,
            quoteToken,
            v3gasModel,
            tradeType,
            routingConfig
          )
        );
      }
      if (protocolsSet.has(Protocol.V2)) {
        log.info({ protocols, swapType: tradeType }, 'Routing across V2');
        quotePromises.push(
          this.getV2Quotes(
            tokenIn,
            tokenOut,
            amounts,
            percents,
            quoteToken,
            gasPriceWei,
            tradeType,
            routingConfig
          )
        );
      }
      /// If protocolsSet is not empty, and we specify mixedRoutes, consider them if the chain has v2 liq
      /// and tradeType === EXACT_INPUT
      if (
        protocolsSet.has(Protocol.MIXED) &&
        V2_SUPPORTED.includes(this.chainId) &&
        tradeType == TradeType.EXACT_INPUT
      ) {
        log.info(
          { protocols, swapType: tradeType },
          'Routing across MixedRoutes'
        );
        quotePromises.push(
          this.getMixedRouteQuotes(
            tokenIn,
            tokenOut,
            amounts,
            percents,
            quoteToken,
            mixedRouteGasModel,
            tradeType,
            routingConfig
          )
        );
      }
    }

    const routesWithValidQuotesByProtocol = await Promise.all(quotePromises);

    let allRoutesWithValidQuotes: RouteWithValidQuote[] = [];
    let allCandidatePools: CandidatePoolsBySelectionCriteria[] = [];
    for (const {
      routesWithValidQuotes,
      candidatePools,
    } of routesWithValidQuotesByProtocol) {
      allRoutesWithValidQuotes = [
        ...allRoutesWithValidQuotes,
        ...routesWithValidQuotes,
      ];
      allCandidatePools = [...allCandidatePools, candidatePools];
    }

    if (allRoutesWithValidQuotes.length == 0) {
      log.info({ allRoutesWithValidQuotes }, 'Received no valid quotes');
      return null;
    }

    // Given all the quotes for all the amounts for all the routes, find the best combination.
    const beforeBestSwap = Date.now();

    const swapRouteRaw = await getBestSwapRoute(
      amount,
      percents,
      allRoutesWithValidQuotes,
      tradeType,
      this.chainId,
      routingConfig,
      v3gasModel
    );

    if (!swapRouteRaw) {
      return null;
    }

    const {
      quote,
      quoteGasAdjusted,
      estimatedGasUsed,
      routes: routeAmounts,
      estimatedGasUsedQuoteToken,
      estimatedGasUsedUSD,
    } = swapRouteRaw;

    // Build Trade object that represents the optimal swap.
    const trade = buildTrade<typeof tradeType>(
      currencyIn,
      currencyOut,
      tradeType,
      routeAmounts
    );

    let methodParameters: MethodParameters | undefined;

    // If user provided recipient, deadline etc. we also generate the calldata required to execute
    // the swap and return it too.
    if (swapConfig) {
      methodParameters = buildSwapMethodParameters(trade, swapConfig);
    }

    metric.putMetric(
      'FindBestSwapRoute',
      Date.now() - beforeBestSwap,
      MetricLoggerUnit.Milliseconds
    );

    metric.putMetric(
      `QuoteFoundForChain${this.chainId}`,
      1,
      MetricLoggerUnit.Count
    );

    this.emitPoolSelectionMetrics(swapRouteRaw, allCandidatePools);

    return {
      quote,
      quoteGasAdjusted,
      estimatedGasUsed,
      estimatedGasUsedQuoteToken,
      estimatedGasUsedUSD,
      gasPriceWei,
      route: routeAmounts,
      trade,
      methodParameters,
      blockNumber: BigNumber.from(await blockNumber),
    };
  }

  private async applyTokenValidatorToPools<T extends Pool | Pair>(
    pools: T[],
    isInvalidFn: (
      token: Currency,
      tokenValidation: TokenValidationResult | undefined
    ) => boolean
  ): Promise<T[]> {
    if (!this.tokenValidatorProvider) {
      return pools;
    }

    log.info(`Running token validator on ${pools.length} pools`);

    const tokens = _.flatMap(pools, (pool) => [pool.token0, pool.token1]);

    const tokenValidationResults =
      await this.tokenValidatorProvider.validateTokens(tokens);

    const poolsFiltered = _.filter(pools, (pool: T) => {
      const token0Validation = tokenValidationResults.getValidationByToken(
        pool.token0
      );
      const token1Validation = tokenValidationResults.getValidationByToken(
        pool.token1
      );

      const token0Invalid = isInvalidFn(pool.token0, token0Validation);
      const token1Invalid = isInvalidFn(pool.token1, token1Validation);

      if (token0Invalid || token1Invalid) {
        log.info(
          `Dropping pool ${poolToString(pool)} because token is invalid. ${
            pool.token0.symbol
          }: ${token0Validation}, ${pool.token1.symbol}: ${token1Validation}`
        );
      }

      return !token0Invalid && !token1Invalid;
    });

    return poolsFiltered;
  }

  private async getV3Quotes(
    tokenIn: Token,
    tokenOut: Token,
    amounts: CurrencyAmount[],
    percents: number[],
    quoteToken: Token,
    gasModel: IGasModel<V3RouteWithValidQuote>,
    swapType: TradeType,
    routingConfig: AlphaRouterConfig
  ): Promise<{
    routesWithValidQuotes: V3RouteWithValidQuote[];
    candidatePools: CandidatePoolsBySelectionCriteria;
  }> {
    log.info('Starting to get V3 quotes');
    // Fetch all the pools that we will consider routing via. There are thousands
    // of pools, so we filter them to a set of candidate pools that we expect will
    // result in good prices.
    const { poolAccessor, candidatePools } = await getV3CandidatePools({
      tokenIn,
      tokenOut,
      tokenProvider: this.tokenProvider,
      blockedTokenListProvider: this.blockedTokenListProvider,
      poolProvider: this.v3PoolProvider,
      routeType: swapType,
      subgraphProvider: this.v3SubgraphProvider,
      routingConfig,
      chainId: this.chainId,
    });
    const poolsRaw = poolAccessor.getAllPools();

    // Drop any pools that contain fee on transfer tokens (not supported by v3) or have issues with being transferred.
    const pools = await this.applyTokenValidatorToPools(
      poolsRaw,
      (
        token: Currency,
        tokenValidation: TokenValidationResult | undefined
      ): boolean => {
        // If there is no available validation result we assume the token is fine.
        if (!tokenValidation) {
          return false;
        }

        // Only filters out *intermediate* pools that involve tokens that we detect
        // cant be transferred. This prevents us trying to route through tokens that may
        // not be transferrable, but allows users to still swap those tokens if they
        // specify.
        //
        if (
          tokenValidation == TokenValidationResult.STF &&
          (token.equals(tokenIn) || token.equals(tokenOut))
        ) {
          return false;
        }

        return (
          tokenValidation == TokenValidationResult.FOT ||
          tokenValidation == TokenValidationResult.STF
        );
      }
    );

    // Given all our candidate pools, compute all the possible ways to route from tokenIn to tokenOut.
    const { maxSwapsPerPath } = routingConfig;
    const routes = computeAllV3Routes(
      tokenIn,
      tokenOut,
      pools,
      maxSwapsPerPath
    );

    if (routes.length == 0) {
      return { routesWithValidQuotes: [], candidatePools };
    }

    // For all our routes, and all the fractional amounts, fetch quotes on-chain.
    const quoteFn =
      swapType == TradeType.EXACT_INPUT
        ? this.onChainQuoteProvider.getQuotesManyExactIn.bind(
            this.onChainQuoteProvider
          )
        : this.onChainQuoteProvider.getQuotesManyExactOut.bind(
            this.onChainQuoteProvider
          );

    const beforeQuotes = Date.now();
    log.info(
      `Getting quotes for V3 for ${routes.length} routes with ${amounts.length} amounts per route.`
    );

    const { routesWithQuotes } = await quoteFn<V3Route>(amounts, routes, {
      blockNumber: routingConfig.blockNumber,
    });

    metric.putMetric(
      'V3QuotesLoad',
      Date.now() - beforeQuotes,
      MetricLoggerUnit.Milliseconds
    );

    metric.putMetric(
      'V3QuotesFetched',
      _(routesWithQuotes)
        .map(([, quotes]) => quotes.length)
        .sum(),
      MetricLoggerUnit.Count
    );

    const routesWithValidQuotes = [];

    for (const routeWithQuote of routesWithQuotes) {
      const [route, quotes] = routeWithQuote;

      for (let i = 0; i < quotes.length; i++) {
        const percent = percents[i]!;
        const amountQuote = quotes[i]!;
        const {
          quote,
          amount,
          sqrtPriceX96AfterList,
          initializedTicksCrossedList,
          gasEstimate,
        } = amountQuote;

        if (
          !quote ||
          !sqrtPriceX96AfterList ||
          !initializedTicksCrossedList ||
          !gasEstimate
        ) {
          log.debug(
            {
              route: routeToString(route),
              amountQuote,
            },
            'Dropping a null V3 quote for route.'
          );
          continue;
        }

        const routeWithValidQuote = new V3RouteWithValidQuote({
          route,
          rawQuote: quote,
          amount,
          percent,
          sqrtPriceX96AfterList,
          initializedTicksCrossedList,
          quoterGasEstimate: gasEstimate,
          gasModel,
          quoteToken,
          tradeType: swapType,
          v3PoolProvider: this.v3PoolProvider,
        });

        routesWithValidQuotes.push(routeWithValidQuote);
      }
    }

    return { routesWithValidQuotes, candidatePools };
  }

  private async getV2Quotes(
    tokenIn: Token,
    tokenOut: Token,
    amounts: CurrencyAmount[],
    percents: number[],
    quoteToken: Token,
    gasPriceWei: BigNumber,
    swapType: TradeType,
    routingConfig: AlphaRouterConfig
  ): Promise<{
    routesWithValidQuotes: V2RouteWithValidQuote[];
    candidatePools: CandidatePoolsBySelectionCriteria;
  }> {
    log.info('Starting to get V2 quotes');
    // Fetch all the pools that we will consider routing via. There are thousands
    // of pools, so we filter them to a set of candidate pools that we expect will
    // result in good prices.
    const { poolAccessor, candidatePools } = await getV2CandidatePools({
      tokenIn,
      tokenOut,
      tokenProvider: this.tokenProvider,
      blockedTokenListProvider: this.blockedTokenListProvider,
      poolProvider: this.v2PoolProvider,
      routeType: swapType,
      subgraphProvider: this.v2SubgraphProvider,
      routingConfig,
      chainId: this.chainId,
    });
    const poolsRaw = poolAccessor.getAllPools();

    // Drop any pools that contain tokens that can not be transferred according to the token validator.
    const pools = await this.applyTokenValidatorToPools(
      poolsRaw,
      (
        token: Currency,
        tokenValidation: TokenValidationResult | undefined
      ): boolean => {
        // If there is no available validation result we assume the token is fine.
        if (!tokenValidation) {
          return false;
        }

        // Only filters out *intermediate* pools that involve tokens that we detect
        // cant be transferred. This prevents us trying to route through tokens that may
        // not be transferrable, but allows users to still swap those tokens if they
        // specify.
        if (
          tokenValidation == TokenValidationResult.STF &&
          (token.equals(tokenIn) || token.equals(tokenOut))
        ) {
          return false;
        }

        return tokenValidation == TokenValidationResult.STF;
      }
    );

    // Given all our candidate pools, compute all the possible ways to route from tokenIn to tokenOut.
    const { maxSwapsPerPath } = routingConfig;
    const routes = computeAllV2Routes(
      tokenIn,
      tokenOut,
      pools,
      maxSwapsPerPath
    );

    if (routes.length == 0) {
      return { routesWithValidQuotes: [], candidatePools };
    }

    // For all our routes, and all the fractional amounts, fetch quotes on-chain.
    const quoteFn =
      swapType == TradeType.EXACT_INPUT
        ? this.v2QuoteProvider.getQuotesManyExactIn.bind(this.v2QuoteProvider)
        : this.v2QuoteProvider.getQuotesManyExactOut.bind(this.v2QuoteProvider);

    const beforeQuotes = Date.now();

    log.info(
      `Getting quotes for V2 for ${routes.length} routes with ${amounts.length} amounts per route.`
    );
    const { routesWithQuotes } = await quoteFn(amounts, routes);

    const V2gasModel = await this.v2GasModelFactory.buildGasModel({
      chainId: this.chainId,
      gasPriceWei,
      poolProvider: this.v2PoolProvider,
      token: quoteToken,
    });

    metric.putMetric(
      'V2QuotesLoad',
      Date.now() - beforeQuotes,
      MetricLoggerUnit.Milliseconds
    );

    metric.putMetric(
      'V2QuotesFetched',
      _(routesWithQuotes)
        .map(([, quotes]) => quotes.length)
        .sum(),
      MetricLoggerUnit.Count
    );

    const routesWithValidQuotes = [];

    for (const routeWithQuote of routesWithQuotes) {
      const [route, quotes] = routeWithQuote;

      for (let i = 0; i < quotes.length; i++) {
        const percent = percents[i]!;
        const amountQuote = quotes[i]!;
        const { quote, amount } = amountQuote;

        if (!quote) {
          log.debug(
            {
              route: routeToString(route),
              amountQuote,
            },
            'Dropping a null V2 quote for route.'
          );
          continue;
        }

        const routeWithValidQuote = new V2RouteWithValidQuote({
          route,
          rawQuote: quote,
          amount,
          percent,
          gasModel: V2gasModel,
          quoteToken,
          tradeType: swapType,
          v2PoolProvider: this.v2PoolProvider,
        });

        routesWithValidQuotes.push(routeWithValidQuote);
      }
    }

    return { routesWithValidQuotes, candidatePools };
  }

  private async getMixedRouteQuotes(
    tokenIn: Token,
    tokenOut: Token,
    amounts: CurrencyAmount[],
    percents: number[],
    quoteToken: Token,
    mixedRouteGasModel: IGasModel<MixedRouteWithValidQuote>,
    swapType: TradeType,
    routingConfig: AlphaRouterConfig
  ): Promise<{
    routesWithValidQuotes: MixedRouteWithValidQuote[];
    candidatePools: CandidatePoolsBySelectionCriteria;
  }> {
    log.info('Starting to get mixed quotes');

    if (swapType != TradeType.EXACT_INPUT) {
      throw new Error('Mixed route quotes are not supported for EXACT_OUTPUT');
    }

    const {
      V2poolAccessor,
      V3poolAccessor,
      candidatePools: mixedRouteCandidatePools,
    } = await getMixedRouteCandidatePools({
      tokenIn,
      tokenOut,
      tokenProvider: this.tokenProvider,
      blockedTokenListProvider: this.blockedTokenListProvider,
      v3poolProvider: this.v3PoolProvider,
      v2poolProvider: this.v2PoolProvider,
      routeType: swapType,
      v3subgraphProvider: this.v3SubgraphProvider,
      v2subgraphProvider: this.v2SubgraphProvider,
      routingConfig,
      chainId: this.chainId,
    });

    const V3poolsRaw = V3poolAccessor.getAllPools();
    const V2poolsRaw = V2poolAccessor.getAllPools();

    const poolsRaw = [...V3poolsRaw, ...V2poolsRaw];

    const candidatePools = mixedRouteCandidatePools;

    // Drop any pools that contain fee on transfer tokens (not supported by v3) or have issues with being transferred.
    const pools = await this.applyTokenValidatorToPools(
      poolsRaw,
      (
        token: Currency,
        tokenValidation: TokenValidationResult | undefined
      ): boolean => {
        // If there is no available validation result we assume the token is fine.
        if (!tokenValidation) {
          return false;
        }

        // Only filters out *intermediate* pools that involve tokens that we detect
        // cant be transferred. This prevents us trying to route through tokens that may
        // not be transferrable, but allows users to still swap those tokens if they
        // specify.
        //
        if (
          tokenValidation == TokenValidationResult.STF &&
          (token.equals(tokenIn) || token.equals(tokenOut))
        ) {
          return false;
        }

        return (
          tokenValidation == TokenValidationResult.FOT ||
          tokenValidation == TokenValidationResult.STF
        );
      }
    );

    const { maxSwapsPerPath } = routingConfig;

    const routes = computeAllMixedRoutes(
      tokenIn,
      tokenOut,
      pools,
      maxSwapsPerPath
    );

    if (routes.length == 0) {
      return { routesWithValidQuotes: [], candidatePools };
    }

    // For all our routes, and all the fractional amounts, fetch quotes on-chain.
    const quoteFn = this.onChainQuoteProvider.getQuotesManyExactIn.bind(
      this.onChainQuoteProvider
    );

    const beforeQuotes = Date.now();
    log.info(
      `Getting quotes for mixed for ${routes.length} routes with ${amounts.length} amounts per route.`
    );

    const { routesWithQuotes } = await quoteFn<MixedRoute>(amounts, routes, {
      blockNumber: routingConfig.blockNumber,
    });

    metric.putMetric(
      'MixedQuotesLoad',
      Date.now() - beforeQuotes,
      MetricLoggerUnit.Milliseconds
    );

    metric.putMetric(
      'MixedQuotesFetched',
      _(routesWithQuotes)
        .map(([, quotes]) => quotes.length)
        .sum(),
      MetricLoggerUnit.Count
    );

    const routesWithValidQuotes = [];

    for (const routeWithQuote of routesWithQuotes) {
      const [route, quotes] = routeWithQuote;

      for (let i = 0; i < quotes.length; i++) {
        const percent = percents[i]!;
        const amountQuote = quotes[i]!;
        const {
          quote,
          amount,
          sqrtPriceX96AfterList,
          initializedTicksCrossedList,
          gasEstimate,
        } = amountQuote;

        if (
          !quote ||
          !sqrtPriceX96AfterList ||
          !initializedTicksCrossedList ||
          !gasEstimate
        ) {
          log.debug(
            {
              route: routeToString(route),
              amountQuote,
            },
            'Dropping a null mixed quote for route.'
          );
          continue;
        }

        const routeWithValidQuote = new MixedRouteWithValidQuote({
          route,
          rawQuote: quote,
          amount,
          percent,
          sqrtPriceX96AfterList,
          initializedTicksCrossedList,
          quoterGasEstimate: gasEstimate,
          mixedRouteGasModel,
          quoteToken,
          tradeType: swapType,
          v3PoolProvider: this.v3PoolProvider,
          v2PoolProvider: this.v2PoolProvider,
        });

        routesWithValidQuotes.push(routeWithValidQuote);
      }
    }

    return { routesWithValidQuotes, candidatePools };
  }

  // Note multiplications here can result in a loss of precision in the amounts (e.g. taking 50% of 101)
  // This is reconcilled at the end of the algorithm by adding any lost precision to one of
  // the splits in the route.
  private getAmountDistribution(
    amount: CurrencyAmount,
    routingConfig: AlphaRouterConfig
  ): [number[], CurrencyAmount[]] {
    const { distributionPercent } = routingConfig;
    const percents = [];
    const amounts = [];

    for (let i = 1; i <= 100 / distributionPercent; i++) {
      percents.push(i * distributionPercent);
      amounts.push(amount.multiply(new Fraction(i * distributionPercent, 100)));
    }

    return [percents, amounts];
  }

  private async buildSwapAndAddMethodParameters(
    trade: Trade<Currency, Currency, TradeType>,
    swapAndAddOptions: SwapAndAddOptions,
    swapAndAddParameters: SwapAndAddParameters
  ): Promise<MethodParameters> {
    const {
      swapOptions: { recipient, slippageTolerance, deadline, inputTokenPermit },
      addLiquidityOptions: addLiquidityConfig,
    } = swapAndAddOptions;

    const preLiquidityPosition = swapAndAddParameters.preLiquidityPosition;
    const finalBalanceTokenIn =
      swapAndAddParameters.initialBalanceTokenIn.subtract(trade.inputAmount);
    const finalBalanceTokenOut =
      swapAndAddParameters.initialBalanceTokenOut.add(trade.outputAmount);
    const approvalTypes = await this.swapRouterProvider.getApprovalType(
      finalBalanceTokenIn,
      finalBalanceTokenOut
    );
    const zeroForOne = finalBalanceTokenIn.currency.wrapped.sortsBefore(
      finalBalanceTokenOut.currency.wrapped
    );
    return SwapRouter.swapAndAddCallParameters(
      trade,
      {
        recipient,
        slippageTolerance,
        deadlineOrPreviousBlockhash: deadline,
        inputTokenPermit,
      },
      Position.fromAmounts({
        pool: preLiquidityPosition.pool,
        tickLower: preLiquidityPosition.tickLower,
        tickUpper: preLiquidityPosition.tickUpper,
        amount0: zeroForOne
          ? finalBalanceTokenIn.quotient.toString()
          : finalBalanceTokenOut.quotient.toString(),
        amount1: zeroForOne
          ? finalBalanceTokenOut.quotient.toString()
          : finalBalanceTokenIn.quotient.toString(),
        useFullPrecision: false,
      }),
      addLiquidityConfig,
      approvalTypes.approvalTokenIn,
      approvalTypes.approvalTokenOut
    );
  }

  private emitPoolSelectionMetrics(
    swapRouteRaw: {
      quote: CurrencyAmount;
      quoteGasAdjusted: CurrencyAmount;
      routes: RouteWithValidQuote[];
      estimatedGasUsed: BigNumber;
    },
    allPoolsBySelection: CandidatePoolsBySelectionCriteria[]
  ) {
    const poolAddressesUsed = new Set<string>();
    const { routes: routeAmounts } = swapRouteRaw;
    _(routeAmounts)
      .flatMap((routeAmount) => {
        const { poolAddresses } = routeAmount;
        return poolAddresses;
      })
      .forEach((address: string) => {
        poolAddressesUsed.add(address.toLowerCase());
      });

    for (const poolsBySelection of allPoolsBySelection) {
      const { protocol } = poolsBySelection;
      _.forIn(
        poolsBySelection.selections,
        (pools: PoolId[], topNSelection: string) => {
          const topNUsed =
            _.findLastIndex(pools, (pool) =>
              poolAddressesUsed.has(pool.id.toLowerCase())
            ) + 1;
          metric.putMetric(
            _.capitalize(`${protocol}${topNSelection}`),
            topNUsed,
            MetricLoggerUnit.Count
          );
        }
      );
    }

    let hasV3Route = false;
    let hasV2Route = false;
    let hasMixedRoute = false;
    for (const routeAmount of routeAmounts) {
      if (routeAmount.protocol == Protocol.V3) {
        hasV3Route = true;
      }
      if (routeAmount.protocol == Protocol.V2) {
        hasV2Route = true;
      }
      if (routeAmount.protocol == Protocol.MIXED) {
        hasMixedRoute = true;
      }
    }

    if (hasMixedRoute && (hasV3Route || hasV2Route)) {
      if (hasV3Route && hasV2Route) {
        metric.putMetric(
          `MixedAndV3AndV2SplitRoute`,
          1,
          MetricLoggerUnit.Count
        );
        metric.putMetric(
          `MixedAndV3AndV2SplitRouteForChain${this.chainId}`,
          1,
          MetricLoggerUnit.Count
        );
      } else if (hasV3Route) {
        metric.putMetric(`MixedAndV3SplitRoute`, 1, MetricLoggerUnit.Count);
        metric.putMetric(
          `MixedAndV3SplitRouteForChain${this.chainId}`,
          1,
          MetricLoggerUnit.Count
        );
      } else if (hasV2Route) {
        metric.putMetric(`MixedAndV2SplitRoute`, 1, MetricLoggerUnit.Count);
        metric.putMetric(
          `MixedAndV2SplitRouteForChain${this.chainId}`,
          1,
          MetricLoggerUnit.Count
        );
      }
    } else if (hasV3Route && hasV2Route) {
      metric.putMetric(`V3AndV2SplitRoute`, 1, MetricLoggerUnit.Count);
      metric.putMetric(
        `V3AndV2SplitRouteForChain${this.chainId}`,
        1,
        MetricLoggerUnit.Count
      );
    } else if (hasMixedRoute) {
      if (routeAmounts.length > 1) {
        metric.putMetric(`MixedSplitRoute`, 1, MetricLoggerUnit.Count);
        metric.putMetric(
          `MixedSplitRouteForChain${this.chainId}`,
          1,
          MetricLoggerUnit.Count
        );
      } else {
        metric.putMetric(`MixedRoute`, 1, MetricLoggerUnit.Count);
        metric.putMetric(
          `MixedRouteForChain${this.chainId}`,
          1,
          MetricLoggerUnit.Count
        );
      }
    } else if (hasV3Route) {
      if (routeAmounts.length > 1) {
        metric.putMetric(`V3SplitRoute`, 1, MetricLoggerUnit.Count);
        metric.putMetric(
          `V3SplitRouteForChain${this.chainId}`,
          1,
          MetricLoggerUnit.Count
        );
      } else {
        metric.putMetric(`V3Route`, 1, MetricLoggerUnit.Count);
        metric.putMetric(
          `V3RouteForChain${this.chainId}`,
          1,
          MetricLoggerUnit.Count
        );
      }
    } else if (hasV2Route) {
      if (routeAmounts.length > 1) {
        metric.putMetric(`V2SplitRoute`, 1, MetricLoggerUnit.Count);
        metric.putMetric(
          `V2SplitRouteForChain${this.chainId}`,
          1,
          MetricLoggerUnit.Count
        );
      } else {
        metric.putMetric(`V2Route`, 1, MetricLoggerUnit.Count);
        metric.putMetric(
          `V2RouteForChain${this.chainId}`,
          1,
          MetricLoggerUnit.Count
        );
      }
    }
  }

  private calculateOptimalRatio(
    position: Position,
    sqrtRatioX96: JSBI,
    zeroForOne: boolean
  ): Fraction {
    const upperSqrtRatioX96 = TickMath.getSqrtRatioAtTick(position.tickUpper);
    const lowerSqrtRatioX96 = TickMath.getSqrtRatioAtTick(position.tickLower);

    // returns Fraction(0, 1) for any out of range position regardless of zeroForOne. Implication: function
    // cannot be used to determine the trading direction of out of range positions.
    if (
      JSBI.greaterThan(sqrtRatioX96, upperSqrtRatioX96) ||
      JSBI.lessThan(sqrtRatioX96, lowerSqrtRatioX96)
    ) {
      return new Fraction(0, 1);
    }

    const precision = JSBI.BigInt('1' + '0'.repeat(18));
    let optimalRatio = new Fraction(
      SqrtPriceMath.getAmount0Delta(
        sqrtRatioX96,
        upperSqrtRatioX96,
        precision,
        true
      ),
      SqrtPriceMath.getAmount1Delta(
        sqrtRatioX96,
        lowerSqrtRatioX96,
        precision,
        true
      )
    );
    if (!zeroForOne) optimalRatio = optimalRatio.invert();
    return optimalRatio;
  }

  private absoluteValue(fraction: Fraction): Fraction {
    const numeratorAbs = JSBI.lessThan(fraction.numerator, JSBI.BigInt(0))
      ? JSBI.unaryMinus(fraction.numerator)
      : fraction.numerator;
    const denominatorAbs = JSBI.lessThan(fraction.denominator, JSBI.BigInt(0))
      ? JSBI.unaryMinus(fraction.denominator)
      : fraction.denominator;
    return new Fraction(numeratorAbs, denominatorAbs);
  }

  private getBlockNumberPromise(): number | Promise<number> {
    return retry(
      async (_b, attempt) => {
        if (attempt > 1) {
          log.info(`Get block number attempt ${attempt}`);
        }
        return this.provider.getBlockNumber();
      },
      {
        retries: 2,
        minTimeout: 100,
        maxTimeout: 1000,
      }
    );
  }
}<|MERGE_RESOLUTION|>--- conflicted
+++ resolved
@@ -90,6 +90,7 @@
 import {
   IRouter,
   ISwapToRatio,
+  MixedRoute,
   SwapAndAddConfig,
   SwapAndAddOptions,
   SwapAndAddParameters,
@@ -97,6 +98,7 @@
   SwapRoute,
   SwapToRatioResponse,
   SwapToRatioStatus,
+  V3Route,
 } from '../router';
 
 import {
@@ -159,11 +161,7 @@
   /**
    * The provider for getting V3 quotes.
    */
-<<<<<<< HEAD
-  v3QuoteProvider?: IOnChainQuoteProvider;
-=======
   onChainQuoteProvider?: IOnChainQuoteProvider;
->>>>>>> 7b0d6429
   /**
    * The provider for getting all pools that exist on V2 from the Subgraph. The pools
    * from this provider are filtered during the algorithm to a set of candidate pools.
@@ -178,13 +176,6 @@
    */
   v2QuoteProvider?: IV2QuoteProvider;
   /**
-<<<<<<< HEAD
-   * The provider for getting on chain quotes (V3 or MixedRoute)
-   */
-  mixedRouteQuoteProvider?: IOnChainQuoteProvider;
-  /**
-=======
->>>>>>> 7b0d6429
    * The provider for getting data about Tokens.
    */
   tokenProvider?: ITokenProvider;
@@ -345,11 +336,7 @@
   protected multicall2Provider: UniswapMulticallProvider;
   protected v3SubgraphProvider: IV3SubgraphProvider;
   protected v3PoolProvider: IV3PoolProvider;
-<<<<<<< HEAD
-  protected v3QuoteProvider: IOnChainQuoteProvider;
-=======
   protected onChainQuoteProvider: IOnChainQuoteProvider;
->>>>>>> 7b0d6429
   protected v2SubgraphProvider: IV2SubgraphProvider;
   protected v2PoolProvider: IV2PoolProvider;
   protected v2QuoteProvider: IV2QuoteProvider;
@@ -359,10 +346,6 @@
   protected v3GasModelFactory: IOnChainGasModelFactory;
   protected v2GasModelFactory: IV2GasModelFactory;
   protected mixedRouteGasModelFactory: IOnChainGasModelFactory;
-<<<<<<< HEAD
-  protected mixedRouteQuoteProvider?: IOnChainQuoteProvider;
-=======
->>>>>>> 7b0d6429
   protected tokenValidatorProvider?: ITokenValidatorProvider;
   protected blockedTokenListProvider?: ITokenListProvider;
   protected l2GasDataProvider?:
@@ -409,11 +392,7 @@
       switch (chainId) {
         case ChainId.OPTIMISM:
         case ChainId.OPTIMISTIC_KOVAN:
-<<<<<<< HEAD
-          this.v3QuoteProvider = new OnChainQuoteProvider(
-=======
           this.onChainQuoteProvider = new OnChainQuoteProvider(
->>>>>>> 7b0d6429
             chainId,
             provider,
             this.multicall2Provider,
@@ -447,11 +426,7 @@
           break;
         case ChainId.ARBITRUM_ONE:
         case ChainId.ARBITRUM_RINKEBY:
-<<<<<<< HEAD
-          this.v3QuoteProvider = new OnChainQuoteProvider(
-=======
           this.onChainQuoteProvider = new OnChainQuoteProvider(
->>>>>>> 7b0d6429
             chainId,
             provider,
             this.multicall2Provider,
@@ -477,11 +452,7 @@
           break;
         case ChainId.CELO:
         case ChainId.CELO_ALFAJORES:
-<<<<<<< HEAD
-          this.v3QuoteProvider = new OnChainQuoteProvider(
-=======
           this.onChainQuoteProvider = new OnChainQuoteProvider(
->>>>>>> 7b0d6429
             chainId,
             provider,
             this.multicall2Provider,
@@ -506,11 +477,7 @@
           );
           break;
         default:
-<<<<<<< HEAD
-          this.v3QuoteProvider = new OnChainQuoteProvider(
-=======
           this.onChainQuoteProvider = new OnChainQuoteProvider(
->>>>>>> 7b0d6429
             chainId,
             provider,
             this.multicall2Provider,
@@ -537,46 +504,6 @@
       v2PoolProvider ?? new V2PoolProvider(chainId, this.multicall2Provider);
     this.v2QuoteProvider = v2QuoteProvider ?? new V2QuoteProvider();
 
-<<<<<<< HEAD
-    if (mixedRouteQuoteProvider) {
-      this.mixedRouteQuoteProvider = mixedRouteQuoteProvider;
-    } else {
-      switch (chainId) {
-        /// @dev We only explicitly support chains with V2 liquidity for mixedRoutes.
-        ///      so by default, mixedRouteQuoteProvider is undefined
-        case ChainId.RINKEBY:
-        case ChainId.ROPSTEN:
-        case ChainId.KOVAN:
-        case ChainId.GÖRLI:
-        case ChainId.MAINNET:
-          this.mixedRouteQuoteProvider = new OnChainQuoteProvider(
-            chainId,
-            provider,
-            this.multicall2Provider,
-            {
-              retries: 2,
-              minTimeout: 100,
-              maxTimeout: 1000,
-            },
-            {
-              multicallChunk: 210,
-              gasLimitPerCall: 705_000,
-              quoteMinSuccessRate: 0.15,
-            },
-            {
-              gasLimitOverride: 2_000_000,
-              multicallChunk: 25,
-            },
-            undefined,
-            undefined,
-            true
-          );
-          break;
-      }
-    }
-
-=======
->>>>>>> 7b0d6429
     this.blockedTokenListProvider =
       blockedTokenListProvider ??
       new CachingTokenListProvider(
